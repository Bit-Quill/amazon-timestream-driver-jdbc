/*
 * Copyright <2020> Amazon.com, Inc. or its affiliates. All Rights Reserved.
 *
 * Licensed under the Apache License, Version 2.0 (the "License").
 * You may not use this file except in compliance with the License.
 * A copy of the License is located at
 *
 *     http://www.apache.org/licenses/LICENSE-2.0
 *
 * or in the "license" file accompanying this file. This file is distributed
 * on an "AS IS" BASIS, WITHOUT WARRANTIES OR CONDITIONS OF ANY KIND, either
 * express or implied. See the License for the specific language governing
 * permissions and limitations under the License.
 */

package software.amazon.timestream.integrationtest;

import com.amazonaws.services.timestreamwrite.model.Database;
import org.junit.jupiter.api.*;
import org.junit.jupiter.params.ParameterizedTest;
import org.junit.jupiter.params.provider.CsvSource;
import org.junit.jupiter.params.provider.ValueSource;
import software.amazon.timestream.jdbc.TimestreamDatabaseMetaData;

import java.sql.*;
import java.util.ArrayList;
import java.util.List;
import java.util.Properties;

/**
 * Integration tests for supported getters in {@link TimestreamDatabaseMetaData}
 */
class DatabaseMetaDataOneDBMultiTBIntegrationTest {
  private DatabaseMetaData metaData;
  private Connection connection;

  private DatabaseMetaDataTest dbTest = new DatabaseMetaDataTest(Constants.ONE_DB_MUTLI_TB_REGION,
                                       Constants.ONE_DB_MUTLI_TB_DATABASES_NAME,
                                       Constants.ONE_DB_MUTLI_TB_TABLE_NAMES);

  @BeforeAll
  private static void setUp() {
    DatabaseMetaDataTest.setUp(
            Constants.ONE_DB_MUTLI_TB_REGION,
            Constants.ONE_DB_MUTLI_TB_DATABASES_NAME,
            Constants.ONE_DB_MUTLI_TB_TABLE_NAMES);
  }

  @AfterAll
  private static void cleanUp() {
    DatabaseMetaDataTest.cleanUp(
            Constants.ONE_DB_MUTLI_TB_REGION,
            Constants.ONE_DB_MUTLI_TB_DATABASES_NAME,
            Constants.ONE_DB_MUTLI_TB_TABLE_NAMES);
  }

  @BeforeEach
  private void init() throws SQLException {
    dbTest.init();
  }

  @AfterEach
  private void terminate() throws SQLException {
    dbTest.terminate();
  }

  /**
   * Test getCatalogs returns empty ResultSet.
   * @throws SQLException the exception thrown
   */
  @Test
  @DisplayName("Test getCatalogs(). Empty result set should be returned")
  void testCatalogs() throws SQLException {
    dbTest.testCatalogs();
  }

  /**
   * Test getSchemas returns the database.
   * @throws SQLException the exception thrown
   */
  @Test
  @DisplayName("Test retrieving the database.")
  void testSchemas() throws SQLException {
<<<<<<< HEAD
    dbTest.testSchemas();
=======
    final List<String> databaseList = new ArrayList<>();
    databaseList.add(Constants.ONE_DB_MUTLI_TB_DATABASES_NAME);
    final List<String> schemasList = new ArrayList<>();
    try (ResultSet schemas = metaData.getSchemas()) {
      while (schemas.next()) {
        schemasList.add(schemas.getString("TABLE_SCHEM"));
      }
    }
    Assertions.assertEquals(databaseList, schemasList);
>>>>>>> c8f2d6d5
  }

  /**
   * Test getSchemas returns database "JDBC_Inte.gration_Te.st_DB_01" when given matching patterns.
   * @param schemaPattern the schema pattern to be tested
   * @throws SQLException the exception thrown
   */
  @ParameterizedTest
  @ValueSource(strings = {"%_01", "%_Inte.gration%", "%Te.st_DB%"})
  @DisplayName("Test retrieving database name JDBC_Inte.gration_Te.st_DB_01 with pattern.")
  void testGetSchemasWithSchemaPattern(String schemaPattern) throws SQLException {
    dbTest.testGetSchemasWithSchemaPattern(schemaPattern);
  }

  /**
   * Test getTables returns tables from JDBC_Inte.gration_Te.st_DB_01 when given matching patterns.
   * @param tablePattern the table pattern to be tested
   * @param schemaPattern the database pattern to be tested
   * @param index index of table name in Constants.ONE_DB_MUTLI_TB_TABLE_NAMES
   * @throws SQLException the exception thrown
   */
  @ParameterizedTest
  @CsvSource(value = {
      "%g.ration_Te_st%, %_01, 0",
      "%_nteg.rat_%, %_Inte.gration%, 0",
      "%_Te_st_T_able_0_, %Te.st_DB%, 0",
      "%tion_Test%, %_01, 1",
      "_ntegr.at_%, %_Inte.gration%, 1",
      "%_Test_Ta_ble_02, %Te.st_DB%, 1",
      "%tion_Tes_t%, %_01, 2",
      "_nte.grat_%, %_Inte.gration%, 2",
      "%_Tes_t_Tab_le_%, %Te.st_DB%, 2"
  })
  @DisplayName("Test retrieving Integ.ration_Te_st_T_able_01, Integr.ation_Test_Ta_ble_02, Inte.gration_Tes_t_Tab_le_03 from JDBC_Inte.gration_Te.st_DB_01.")
  void testTablesWithPatternFromDBWithPattern(final String tablePattern, final String schemaPattern, final int index) throws SQLException {
    try (ResultSet tableResultSet = metaData.getTables(null, schemaPattern, tablePattern, null)) {
      Assertions.assertTrue(tableResultSet.next());
      Assertions.assertEquals(Constants.ONE_DB_MUTLI_TB_TABLE_NAMES[index], tableResultSet.getObject("TABLE_NAME"));
    }
  }

  /**
   * Test getTables returns tables from JDBC_Inte.gration_Te.st_DB_01 when given matching patterns.
   * @param tablePattern the table pattern to be tested
   * @param index index of table name in Constants.ONE_DB_MUTLI_TB_TABLE_NAMES
   * @throws SQLException the exception thrown
   */
  @ParameterizedTest
  @CsvSource(value = {
          "%g.ration_Te_st%, 0",
          "%_nteg.rat_%, 0",
          "%_Te_st_T_able_0_, 0",
          "%tion_Test%, 1",
          "_ntegr.at_%, 1",
          "%_Test_Ta_ble_02, 1",
          "%tion_Tes_t%, 2",
          "_nte.grat_%, 2",
          "%_Tes_t_Tab_le_%, 2"
  })
  @DisplayName("Test retrieving Integ.ration_Te_st_T_able_01, Integr.ation_Test_Ta_ble_02, Inte.gration_Tes_t_Tab_le_03 from JDBC_Inte.gration_Te.st_DB_01.")
  void testTablesWithPattern(final String tablePattern, final int index) throws SQLException {
    dbTest.testTablesWithPattern(tablePattern, index);
  }
}<|MERGE_RESOLUTION|>--- conflicted
+++ resolved
@@ -81,19 +81,7 @@
   @Test
   @DisplayName("Test retrieving the database.")
   void testSchemas() throws SQLException {
-<<<<<<< HEAD
     dbTest.testSchemas();
-=======
-    final List<String> databaseList = new ArrayList<>();
-    databaseList.add(Constants.ONE_DB_MUTLI_TB_DATABASES_NAME);
-    final List<String> schemasList = new ArrayList<>();
-    try (ResultSet schemas = metaData.getSchemas()) {
-      while (schemas.next()) {
-        schemasList.add(schemas.getString("TABLE_SCHEM"));
-      }
-    }
-    Assertions.assertEquals(databaseList, schemasList);
->>>>>>> c8f2d6d5
   }
 
   /**
