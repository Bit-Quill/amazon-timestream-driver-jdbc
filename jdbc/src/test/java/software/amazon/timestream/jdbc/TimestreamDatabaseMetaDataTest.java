--- conflicted
+++ resolved
@@ -30,14 +30,10 @@
 import java.sql.ResultSet;
 import java.sql.ResultSetMetaData;
 import java.sql.SQLException;
-<<<<<<< HEAD
-import java.util.*;
-=======
 import java.util.ArrayList;
 import java.util.Arrays;
 import java.util.List;
 import java.util.Properties;
->>>>>>> c977bf63
 
 /**
  * Unit tests of TimestreamDatabaseMetaData.
@@ -125,11 +121,7 @@
   @ParameterizedTest
   @ValueSource(strings = {"invalidDB"})
   void testGetSchemasWithInvalidSchemaPattern(String schemaPattern) throws SQLException {
-<<<<<<< HEAD
-    initializeWithResult();
-=======
-    initializeWithTwoResults();
->>>>>>> c977bf63
+    initializeWithResult();
     try (ResultSet resultSet = dbMetaData
             .getSchemas(null, schemaPattern)) {
       testGetSchemasResult(resultSet, 0);
@@ -402,10 +394,7 @@
     Mockito.when(mockStatement.executeQuery("SHOW DATABASES LIKE 'testDB'")).thenReturn(dbResultSet);
     Mockito.when(mockStatement.executeQuery("SHOW DATABASES LIKE '%testDB%'")).thenReturn(dbResultSet);
     Mockito.when(mockStatement.executeQuery("SHOW DATABASES LIKE 'emptyDB'")).thenReturn(emptydbResultSet);
-<<<<<<< HEAD
     Mockito.when(mockStatement.executeQuery("SHOW DATABASES LIKE 'invalidDB'")).thenReturn(emptyResultSet);
-=======
->>>>>>> c977bf63
 
     final ResultSet singleTableResultSet = Mockito.mock(ResultSet.class);
     Mockito.when(singleTableResultSet.next()).thenReturn(true).thenReturn(false);
@@ -424,11 +413,7 @@
     Mockito.when(mockStatement.executeQuery("SHOW TABLES FROM \"testDB\" LIKE '%Ta_le'"))
       .thenReturn(singleTableResultSet);
     Mockito.when(mockStatement.executeQuery("SHOW TABLES FROM \"emptyDB\""))
-<<<<<<< HEAD
       .thenReturn(emptyResultSet);
-=======
-            .thenReturn(emptyResultSet);
->>>>>>> c977bf63
 
     final ResultSet columnsResultSet = Mockito.mock(ResultSet.class);
     Mockito.when(columnsResultSet.next()).thenReturn(true).thenReturn(true).thenReturn(false);
@@ -436,11 +421,7 @@
     Mockito.when(mockStatement.executeQuery("DESCRIBE \"testDB\".\"testTable\""))
       .thenReturn(columnsResultSet);
     Mockito.when(mockStatement.executeQuery("DESCRIBE \"testDB\".\"secondTable\""))
-<<<<<<< HEAD
       .thenReturn(columnsResultSet);
-=======
-            .thenReturn(columnsResultSet);
->>>>>>> c977bf63
   }
 
   /**
@@ -489,11 +470,7 @@
     while (resultSet.next()) {
       int match = 0;
       for (int i = 1; i <= resultSet.getMetaData().getColumnCount(); ++i) {
-<<<<<<< HEAD
         if (Objects.equals(strings.get(numRows)[i - 1], resultSet.getString(i))) {
-=======
-        if (strings.get(numRows)[i-1] == resultSet.getString(i)) {
->>>>>>> c977bf63
           match++;
         }
       }
