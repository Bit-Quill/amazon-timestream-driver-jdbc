--- conflicted
+++ resolved
@@ -404,13 +404,6 @@
     Mockito.when(mockStatement.executeQuery("SHOW TABLES FROM \"testDB\""))
             .thenReturn(tableResultSet);
     Mockito.when(mockStatement.executeQuery("SHOW TABLES FROM \"testDB\" LIKE '%test%'"))
-<<<<<<< HEAD
-            .thenReturn(tableResultSet);
-    Mockito.when(mockStatement.executeQuery("SHOW TABLES FROM \"testDB\" LIKE '_estTabl_'"))
-            .thenReturn(tableResultSet);
-    Mockito.when(mockStatement.executeQuery("SHOW TABLES FROM \"testDB\" LIKE '%Ta_le'"))
-            .thenReturn(tableResultSet);
-=======
       .thenReturn(singleTableResultSet);
     Mockito.when(mockStatement.executeQuery("SHOW TABLES FROM \"testDB\" LIKE '_estTabl_'"))
       .thenReturn(singleTableResultSet);
@@ -418,13 +411,13 @@
       .thenReturn(singleTableResultSet);
     Mockito.when(mockStatement.executeQuery("SHOW TABLES FROM \"emptyDB\""))
             .thenReturn(emptyResultSet);
->>>>>>> 339b29a8
 
     final ResultSet columnsResultSet = Mockito.mock(ResultSet.class);
     Mockito.when(columnsResultSet.next()).thenReturn(true).thenReturn(true).thenReturn(false);
     Mockito.when(columnsResultSet.getString(Mockito.anyInt())).thenReturn("ColName");
     Mockito.when(mockStatement.executeQuery("DESCRIBE \"testDB\".\"testTable\""))
-<<<<<<< HEAD
+      .thenReturn(columnsResultSet);
+    Mockito.when(mockStatement.executeQuery("DESCRIBE \"testDB\".\"secondTable\""))
             .thenReturn(columnsResultSet);
   }
 
@@ -435,11 +428,6 @@
     Mockito.when(mockStatement.executeQuery("SHOW DATABASES LIKE '%test%'")).thenThrow(exception);
     Mockito.when(mockStatement.executeQuery("SHOW DATABASES LIKE 'testDB'")).thenThrow(exception);
     Mockito.when(mockStatement.executeQuery("SHOW DATABASES LIKE '%testDB%'")).thenThrow(exception);
-=======
-      .thenReturn(columnsResultSet);
-    Mockito.when(mockStatement.executeQuery("DESCRIBE \"testDB\".\"secondTable\""))
-            .thenReturn(columnsResultSet);
->>>>>>> 339b29a8
   }
 
   /**
